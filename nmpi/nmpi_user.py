--- conflicted
+++ resolved
@@ -228,12 +228,8 @@
         """
         return self._query(self.resource_map["collab_id"], verbose=verbose)
 
-<<<<<<< HEAD
-    def submit_job(self, source, platform, project, config=None, inputs=None,
+    def submit_job(self, source, platform, collab_id, config=None, inputs=None,
                    command="run.py"):
-=======
-    def submit_job(self, source, platform, collab_id, config=None, inputs=None):
->>>>>>> 850b3c2a
         """
         Submit a job to the platform.
 
@@ -260,12 +256,8 @@
         else:
             source_code = source
         job = {
-<<<<<<< HEAD
-            'experiment_description': source_code,
+            'code': source_code,
             'command': command,
-=======
-            'code': source_code,
->>>>>>> 850b3c2a
             'hardware_platform': platform,
             'collab_id': collab_id,
             'user_id': self.username
