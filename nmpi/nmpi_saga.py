"""
Job request (using NMPI API) and execution (using SAGA)

0. This script is called by a cron job
1. it uses the nmpi api to retrieve the next nmpi_job (FIFO of nmpi_job with status='submitted')
2. reads the content of the nmpi_job
3. creates a folder for the nmpi_job
4. obtains the experiment source code specified in the nmpi_job description
5. retrieves input data, if any
7. submits the job to the cluster with SAGA
8. waits for the answer and updates the log and status of the nmpi_job
9. checks for newly created files in the nmpi_job folder and adds them to the list of nmpi_job output data
10. final nmpi_job status modification to 'finished' or 'error'

Authors: Domenico Guarino,
         Andrew Davison

All the personalization should happen in the config file.

"""

import os
from os import path
import logging
from urlparse import urlparse
from urllib import urlretrieve
import shutil
from datetime import datetime
import time
import saga
import sh
from sh import git, unzip, tar
import nmpi
import codecs

DEFAULT_SCRIPT_NAME = "run.py {system}"
DEFAULT_PYNN_VERSION = "0.7"
MAX_LOG_SIZE = 10000

logger = logging.getLogger("NMPI")

# status functions
def job_pending(nmpi_job, saga_job):
    nmpi_job['status'] = "submitted"
    nmpi_job['log'] += "Job ID: {}\n".format(saga_job.id)
    nmpi_job['log'] += "{}    pending\n".format(datetime.now().isoformat())
    return nmpi_job


def job_running(nmpi_job, saga_job):
    nmpi_job['status'] = "running"
    nmpi_job['log'] += "{}    running\n".format(datetime.now().isoformat())
    return nmpi_job


def _truncate(stream):
    # todo: where we truncate, should save the entire log to file
    if len(stream) > MAX_LOG_SIZE:
        return stream[:MAX_LOG_SIZE//2] + "\n\n... truncated...\n\n" + stream[-MAX_LOG_SIZE//2:]
    else:
        return stream


def job_done(nmpi_job, saga_job):
    nmpi_job['status'] = "finished"
    timestamp = datetime.now().isoformat()
    nmpi_job['timestamp_completion'] = timestamp
    nmpi_job['log'] += "{}    finished\n".format(datetime.now().isoformat())
    stdout, stderr = read_output(saga_job)
    nmpi_job['log'] += "\n\n"
    nmpi_job['log'] += _truncate(stdout)
    nmpi_job['log'] += "\n\n"
    nmpi_job['log'] += _truncate(stderr)
    return nmpi_job


def job_failed(nmpi_job, saga_job):
    nmpi_job['status'] = "error"
    nmpi_job['log'] += "{}    failed\n\n".format(datetime.now().isoformat())
    stdout, stderr = read_output(saga_job)
    nmpi_job['log'] += _truncate(stderr)
    nmpi_job['log'] += "\n\nstdout\n------\n\n"
    nmpi_job['log'] += _truncate(stdout)
    return nmpi_job


# states switch
default_job_states = {
    saga.job.PENDING: job_pending,
    saga.job.RUNNING: job_running,
    saga.job.DONE: job_done,
    saga.job.FAILED: job_failed,
}


def load_config(fullpath):
    conf = {}
    with open(fullpath) as f:
        for line in f:
            # leave out comment as python/bash
            if not line.startswith('#') and len(line) >= 5:
                (key, val) = line.split('=')
                conf[key.strip()] = val.strip()
    for key, val in conf.items():
        if val in ("True", "False", "None"):
            conf[key] = eval(val)
    logger.debug("Loaded configuration file '{}' with contents: {}".format(fullpath, conf))
    return conf


class HardwareClient(nmpi.Client):
    """
    Client for interacting from a specific hardware, with the Neuromorphic Computing Platform of the Human Brain Project.

    This includes submitting jobs, tracking job status, retrieving the results of completed jobs,
    and creating and administering projects.

    Arguments
    ---------

    username, password : credentials for accessing the platform
    entrypoint : the base URL of the platform. Generally the default value should be used.

    """

    def __init__(self, username, platform, token, entrypoint="https://nmpi.hbpneuromorphic.eu/api/v2/", verify=True):
        nmpi.Client.__init__(self, username, password=None, entrypoint=entrypoint, token=token, verify=verify)
        self.platform = platform

    def get_next_job(self):
        """
        Get the next job by oldest date in the queue.
        """
        job_nmpi = self._query(self.resource_map["queue"] + "/submitted/next/" + self.platform + "/")
        if 'warning' in job_nmpi:
            job_nmpi = None
        return job_nmpi

    def update_job(self, job):
        log = job.pop("log", None)
        response = self._put(job["resource_uri"], job)
        if log:
            log_response = self._put("/api/v2/log/{}".format(job["id"]),
                                     {"content": log})
        return response

    def reset_job(self, job):
        """
        If a job is stuck in the "running" state due to a problem on the backend,
        reset its status to "submitted".
        """
        job["status"] = "submitted"
        log_response = self._put("/api/v2/log/{}".format(job["id"]),
                                 {"content": "reset status to 'submitted'\n"})
        return self._put(job["resource_uri"], job)


# adapted from Sumatra
def _find_new_data_files(root, timestamp,
                         ignoredirs=[".smt", ".hg", ".svn", ".git", ".bzr"],
                         ignore_extensions=[".pyc"]):
    """Finds newly created/changed files in root."""
    length_root = len(root) + len(path.sep)
    new_files = []
    for root, dirs, files in os.walk(root):
        for igdir in ignoredirs:
            if igdir in dirs:
                dirs.remove(igdir)
        for file in files:
            if path.splitext(file)[1] not in ignore_extensions:
                full_path = path.join(root, file)
                relative_path = path.join(root[length_root:], file)
                last_modified = datetime.fromtimestamp(os.stat(full_path).st_mtime)
                if last_modified >= timestamp:
                    new_files.append(relative_path)
    return new_files


def read_output(saga_job):
    """
    Read and return the contents of the stdout and stderr files
    created by the SAGA job.
    """
    job_desc = saga_job.get_description()
    outfile= path.join(job_desc.working_directory, job_desc.output)
    errfile = path.join(job_desc.working_directory, job_desc.error)
    with open(outfile) as fp:
        stdout = fp.read()
    with open(errfile) as fp:
        stderr = fp.read()
    return stdout, stderr


class JobRunner(object):
    """

    """

    def __init__(self, config):
        self.config = config
        self.service = saga.job.Service(config['JOB_SERVICE_ADAPTOR'])
        self.client = HardwareClient(username=config['AUTH_USER'],
                                     token=config['AUTH_TOKEN'],
                                     entrypoint=config['NMPI_HOST'] + config['NMPI_API'],
                                     platform=config['PLATFORM_NAME'],
                                     verify=config['VERIFY_SSL'])

    def next(self):
        """
        Get the next job by oldest date in the queue, and run it.
        """
        logger.info("Retrieving next job")
        nmpi_job = self.client.get_next_job()
        if nmpi_job is None:
            logger.info("No new jobs")
            return None
        saga_job = self.run(nmpi_job)
        self._update_status(nmpi_job, saga_job, default_job_states)
        saga_job.wait()
        logger.info("Job {} completed".format(saga_job.id))
        # TODO: the script should not wait for the job to finish.
        #       Rather it should submit the job, and then check
        #       whether any previously submitted jobs have completed,
        #       and update those.
        self._handle_output_data(nmpi_job, saga_job)
        self._update_status(nmpi_job, saga_job, default_job_states)
        logger.debug("Status of completed job updated")
        return nmpi_job

    def run(self, nmpi_job):
        # Build the job description
        job_desc = self._build_job_description(nmpi_job)
        # Get the source code for the experiment
        self._get_code(nmpi_job, job_desc)
        # Download any input data
        self._get_input_data(nmpi_job, job_desc)
        # Submit a job to the cluster with SAGA."""
        saga_job = self.service.create_job(job_desc)
        # Run the job
        self.start_time = datetime.now()
        time.sleep(1)  # ensure output file timestamps are different from start_time
        logger.debug("Running job {}".format(saga_job.id))
        saga_job.run()
        return saga_job

    def close(self):
        self.service.close()

    def _build_job_description(self, nmpi_job):
        """
        Construct a Saga job description based on an NMPI job description and
        the local configuration.
        """
        #    Set all relevant parameters as in http://saga-project.github.io/saga-python/doc/library/job/index.html
        #    http://saga-project.github.io/saga-python/doc/tutorial/part5.html

        job_desc = saga.job.Description()
        job_id = nmpi_job['id']
        job_desc.working_directory = path.join(self.config['WORKING_DIRECTORY'], 'job_%s' % job_id)
        # job_desc.spmd_variation    = "MPI" # to be commented out if not using MPI

        if nmpi_job['hardware_config'] is None:
            pyNN_version = DEFAULT_PYNN_VERSION
        else:
            pyNN_version = nmpi_job['hardware_config'].get("pyNN_version", DEFAULT_PYNN_VERSION)

        if pyNN_version == "0.7":
            job_desc.executable = self.config['JOB_EXECUTABLE_PYNN_7']
        elif pyNN_version == "0.8":
            job_desc.executable = self.config['JOB_EXECUTABLE_PYNN_8']
        else:
            raise ValueError("Supported PyNN versions: 0.7, 0.8. {} not supported".format(pyNN_version))

        if self.config['JOB_QUEUE'] is not None:
            job_desc.queue = self.config['JOB_QUEUE']  # aka SLURM "partition"
        script_name = nmpi_job.get("command", "")
        if not script_name:
            script_name = DEFAULT_SCRIPT_NAME
        command_line = script_name.format(system=self.config['DEFAULT_PYNN_BACKEND'])  # TODO: allow choosing backend in "hardware_config
        command_line = path.join(job_desc.working_directory, command_line)
        job_desc.arguments = command_line.split(" ")
        job_desc.output = "saga_" + str(job_id) + '.out'
        job_desc.error = "saga_" + str(job_id) + '.err'
        # job_desc.total_cpu_count
        # job_desc.number_of_processes = 1
        # job_desc.processes_per_host
        # job_desc.threads_per_process
        # job_desc.wall_time_limit = 1
        # job_desc.total_physical_memory
        logger.debug(job_desc.arguments)
        return job_desc

    def _create_working_directory(self, workdir):
        if not path.exists(workdir):
            logger.debug("Creating directory %s" % workdir)
            os.makedirs(workdir)
            logger.info("Created directory %s" % workdir)
        else:
            logger.debug("Directory %s already exists" % workdir)


    def _get_code(self, nmpi_job, job_desc):
        """
        Obtain the code and place it in the working directory.

        If the experiment description is the URL of a Git repository, try to clone it.
        If it is the URL of a zip or .tar.gz archive, download and unpack it.
        Otherwise, the experiment_description is the code: write it to a file.
        """
        url_candidate = urlparse(nmpi_job['code'])
        logger.debug("Get code: %s %s", url_candidate.netloc, url_candidate.path)
        if url_candidate.scheme and url_candidate.path.endswith((".tar.gz", ".zip", ".tgz")):
            self._create_working_directory(job_desc.working_directory)
            target = os.path.join(job_desc.working_directory, os.path.basename(url_candidate.path))
            urlretrieve(nmpi_job['code'], target)
            logger.debug("Retrieved file from {} to local target {}".format(nmpi_job['code'], target))
            if url_candidate.path.endswith((".tar.gz", ".tgz")):
                tar("xzf", target, directory=job_desc.working_directory)
            elif url_candidate.path.endswith(".zip"):
                unzip(target, d=job_desc.working_directory)
        else:
            try:
                # Check the experiment_description for a git url (clone it into the workdir) or a script (create a file into the workdir)
                # URL: use git clone
<<<<<<< HEAD
                git.clone('--recursive', nmpi_job['experiment_description'], job_desc.working_directory)
                logger.debug("Cloned repository {}".format(nmpi_job['experiment_description']))
=======
                git.clone(nmpi_job['code'], job_desc.working_directory)
                logger.debug("Cloned repository {}".format(nmpi_job['code']))
>>>>>>> 850b3c2a
            except (sh.ErrorReturnCode_128, sh.ErrorReturnCode):
                # SCRIPT: create file (in the current directory)
                logger.debug("The code field appears to be a script.")
                self._create_working_directory(job_desc.working_directory)
<<<<<<< HEAD
                with codecs.open(job_desc.arguments[0], 'w', encoding='utf8') as job_main_script:
                    job_main_script.write(nmpi_job['experiment_description'])
=======
                with open(job_desc.arguments[0], 'w') as job_main_script:
                    job_main_script.write(nmpi_job['code'])
>>>>>>> 850b3c2a

    def _get_input_data(self, nmpi_job, job_desc):
        """
        Retrieve eventual additional input DataItem

        We assume that the script knows the input files are in the same folder
        """
        if 'input_data' in nmpi_job and len(nmpi_job['input_data']):
            filelist = self.client.download_data_url(nmpi_job, job_desc.working_directory, True)

    def _update_status(self, nmpi_job, saga_job, job_states):
        """Update the status of the nmpi job."""
        saga_state = saga_job.get_state()
        logger.debug("SAGA state: {}".format(saga_state))
        set_status = job_states[saga_state]
        nmpi_job = set_status(nmpi_job, saga_job)
        self.client.update_job(nmpi_job)
        return nmpi_job

    def _handle_output_data(self, nmpi_job, saga_job):
        """
        Adds the contents of the nmpi_job folder to the list of nmpi_job
        output data
        """
        job_desc = saga_job.get_description()
        new_files = _find_new_data_files(job_desc.working_directory, self.start_time)
        output_dir = path.join(self.config['DATA_DIRECTORY'], path.basename(job_desc.working_directory))
        logger.debug("Copying files to {}: {}".format(output_dir,
                                                     ", ".join(new_files)))
        if self.config["DATA_DIRECTORY"] != self.config["WORKING_DIRECTORY"]:
            if not path.exists(self.config['DATA_DIRECTORY']):
                os.makedirs(self.config['DATA_DIRECTORY'])
            for new_file in new_files:
                new_file_path = path.join(output_dir, new_file)
                if not os.path.exists(os.path.dirname(new_file_path)):
                    os.makedirs(os.path.dirname(new_file_path))
                shutil.copyfile(path.join(job_desc.working_directory, new_file),
                                new_file_path)
        # append the new output to the list of item data and retrieve it
        # by POSTing to the DataItem list resource
        logger.debug("Posting data items")
        for new_file in new_files:
            url = "{}/{}/{}".format(self.config["DATA_SERVER"], os.path.basename(job_desc.working_directory), new_file)
            resource_uri = self.client.create_data_item(url)
            nmpi_job['output_data'].append(resource_uri)
        # ... and PUTting to the job resource
        self.client.update_job(nmpi_job)
        logger.debug("Handling of output data complete")

def main():
    config = load_config(
        os.environ.get("NMPI_CONFIG",
                       path.join(os.getcwd(), "nmpi.cfg"))
    )
    runner = JobRunner(config)
    runner.next()
    return 0   # todo: handle exceptions


if __name__ == "__main__":
    import sys
    logging.basicConfig(stream=sys.stdout, level=logging.INFO)
    retcode = main()
    sys.exit(retcode)<|MERGE_RESOLUTION|>--- conflicted
+++ resolved
@@ -322,24 +322,14 @@
             try:
                 # Check the experiment_description for a git url (clone it into the workdir) or a script (create a file into the workdir)
                 # URL: use git clone
-<<<<<<< HEAD
-                git.clone('--recursive', nmpi_job['experiment_description'], job_desc.working_directory)
+                git.clone('--recursive', nmpi_job['code'], job_desc.working_directory)
                 logger.debug("Cloned repository {}".format(nmpi_job['experiment_description']))
-=======
-                git.clone(nmpi_job['code'], job_desc.working_directory)
-                logger.debug("Cloned repository {}".format(nmpi_job['code']))
->>>>>>> 850b3c2a
             except (sh.ErrorReturnCode_128, sh.ErrorReturnCode):
                 # SCRIPT: create file (in the current directory)
                 logger.debug("The code field appears to be a script.")
                 self._create_working_directory(job_desc.working_directory)
-<<<<<<< HEAD
                 with codecs.open(job_desc.arguments[0], 'w', encoding='utf8') as job_main_script:
-                    job_main_script.write(nmpi_job['experiment_description'])
-=======
-                with open(job_desc.arguments[0], 'w') as job_main_script:
                     job_main_script.write(nmpi_job['code'])
->>>>>>> 850b3c2a
 
     def _get_input_data(self, nmpi_job, job_desc):
         """
