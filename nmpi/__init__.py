--- conflicted
+++ resolved
@@ -16,8 +16,4 @@
 ESS = "BrainScaleS-ESS"
 SPIKEY = "Spikey"
 
-<<<<<<< HEAD
-__version__ = "0.10.2"
-=======
-__version__ = "0.11.0"
->>>>>>> b7861638
+__version__ = "0.11.0"